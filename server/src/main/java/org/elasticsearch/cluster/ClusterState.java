/*
 * Copyright Elasticsearch B.V. and/or licensed to Elasticsearch B.V. under one
 * or more contributor license agreements. Licensed under the "Elastic License
 * 2.0", the "GNU Affero General Public License v3.0 only", and the "Server Side
 * Public License v 1"; you may not use this file except in compliance with, at
 * your election, the "Elastic License 2.0", the "GNU Affero General Public
 * License v3.0 only", or the "Server Side Public License, v 1".
 */

package org.elasticsearch.cluster;

import org.elasticsearch.TransportVersion;
import org.elasticsearch.TransportVersions;
import org.elasticsearch.Version;
import org.elasticsearch.action.support.master.TransportMasterNodeAction;
import org.elasticsearch.cluster.block.ClusterBlock;
import org.elasticsearch.cluster.block.ClusterBlocks;
import org.elasticsearch.cluster.coordination.ClusterStatePublisher;
import org.elasticsearch.cluster.coordination.CoordinationMetadata;
import org.elasticsearch.cluster.coordination.CoordinationMetadata.VotingConfigExclusion;
import org.elasticsearch.cluster.coordination.CoordinationMetadata.VotingConfiguration;
import org.elasticsearch.cluster.coordination.NoMasterBlockService;
import org.elasticsearch.cluster.metadata.IndexMetadata;
import org.elasticsearch.cluster.metadata.Metadata;
import org.elasticsearch.cluster.metadata.ProjectId;
import org.elasticsearch.cluster.metadata.ProjectMetadata;
import org.elasticsearch.cluster.node.DiscoveryNode;
import org.elasticsearch.cluster.node.DiscoveryNodes;
import org.elasticsearch.cluster.routing.GlobalRoutingTable;
import org.elasticsearch.cluster.routing.IndexRoutingTable;
import org.elasticsearch.cluster.routing.RoutingNodes;
import org.elasticsearch.cluster.routing.RoutingTable;
import org.elasticsearch.cluster.service.ClusterApplierService;
import org.elasticsearch.cluster.service.ClusterService;
import org.elasticsearch.cluster.service.MasterService;
import org.elasticsearch.cluster.version.CompatibilityVersions;
import org.elasticsearch.common.Priority;
import org.elasticsearch.common.Strings;
import org.elasticsearch.common.UUIDs;
import org.elasticsearch.common.bytes.BytesReference;
import org.elasticsearch.common.collect.ImmutableOpenMap;
import org.elasticsearch.common.collect.Iterators;
import org.elasticsearch.common.io.stream.BytesStreamOutput;
import org.elasticsearch.common.io.stream.NamedWriteableAwareStreamInput;
import org.elasticsearch.common.io.stream.NamedWriteableRegistry;
import org.elasticsearch.common.io.stream.StreamInput;
import org.elasticsearch.common.io.stream.StreamOutput;
import org.elasticsearch.common.io.stream.VersionedNamedWriteable;
import org.elasticsearch.common.io.stream.Writeable;
import org.elasticsearch.common.util.Maps;
import org.elasticsearch.common.xcontent.ChunkedToXContent;
import org.elasticsearch.common.xcontent.ChunkedToXContentHelper;
import org.elasticsearch.core.FixForMultiProject;
import org.elasticsearch.core.Nullable;
import org.elasticsearch.core.SuppressForbidden;
import org.elasticsearch.index.shard.IndexLongFieldRange;
import org.elasticsearch.indices.SystemIndexDescriptor;
import org.elasticsearch.xcontent.ToXContent;
import org.elasticsearch.xcontent.XContent;

import java.io.IOException;
import java.util.Collections;
import java.util.EnumSet;
import java.util.HashMap;
import java.util.Iterator;
import java.util.Map;
import java.util.Objects;
import java.util.Set;
import java.util.TreeSet;
import java.util.concurrent.Executor;
import java.util.function.Consumer;
import java.util.function.Function;

import static org.elasticsearch.gateway.GatewayService.STATE_NOT_RECOVERED_BLOCK;

/**
 * Represents the state of the cluster, held in memory on all nodes in the cluster with updates coordinated by the elected master.
 * <p>
 * Conceptually immutable, but in practice it has a few components like {@link RoutingNodes} which are pure functions of the immutable state
 * but are expensive to compute so they are built on-demand if needed.
 * <p>
 * The {@link Metadata} portion is written to disk on each update so it persists across full-cluster restarts. The rest of this data is
 * maintained only in-memory and resets back to its initial state on a full-cluster restart, but it is held on all nodes so it persists
 * across master elections (and therefore is preserved in a rolling restart).
 * <p>
 * Updates are triggered by submitting tasks to the {@link MasterService} on the elected master, typically using a {@link
 * TransportMasterNodeAction} to route a request to the master on which the task is submitted via a queue obtained with {@link
 * ClusterService#createTaskQueue}, which has an associated priority. Submitted tasks have an associated
 * timeout. Tasks are processed in priority order, so a flood of higher-priority tasks can starve lower-priority ones from running.
 * Therefore, avoid priorities other than {@link Priority#NORMAL} where possible. Tasks associated with client actions should typically have
 * a timeout, or otherwise be sensitive to client cancellations, to avoid surprises caused by the execution of stale tasks long after they
 * are submitted (since clients themselves tend to time out). In contrast, internal tasks can reasonably have an infinite timeout,
 * especially if a timeout would simply trigger a retry.
 * <p>
 * Tasks that share the same {@link ClusterStateTaskExecutor} instance are processed as a batch. Each batch of tasks yields a new {@link
 * ClusterState} which is published to the cluster by {@link ClusterStatePublisher#publish}. Publication usually works by sending a diff,
 * computed via the {@link Diffable} interface, rather than the full state, although it will fall back to sending the full state if the
 * receiving node is new or it has missed out on an intermediate state for some reason. States and diffs are published using the transport
 * protocol, i.e. the {@link Writeable} interface and friends.
 * <p>
 * When committed, the new state is <i>applied</i> which exposes it to the node via {@link ClusterStateApplier} and {@link
 * ClusterStateListener} callbacks registered with the {@link ClusterApplierService}. The new state is also made available via {@link
 * ClusterService#state()}. The appliers are notified (in no particular order) before {@link ClusterService#state()} is updated, and the
 * listeners are notified (in no particular order) afterwards. Cluster state updates run in sequence, one-by-one, so they can be a
 * performance bottleneck. See the JavaDocs on the linked classes and methods for more details.
 * <p>
 * Cluster state updates can be used to trigger various actions via a {@link ClusterStateListener} rather than using a timer.
 * <p>
 * Implements {@link ChunkedToXContent} to be exposed in REST APIs (e.g. {@code GET _cluster/state} and {@code POST _cluster/reroute}) and
 * to be indexed by monitoring, mostly just for diagnostics purposes. The {@link XContent} representation does not need to be 100% faithful
 * since we never reconstruct a cluster state from its XContent representation, but the more faithful it is the more useful it is for
 * diagnostics. Note that the {@link XContent} representation of the {@link Metadata} portion does have to be faithful (in {@link
 * Metadata.XContentContext#GATEWAY} context) since this is how it persists across full cluster restarts.
 * <p>
 * Security-sensitive data such as passwords or private keys should not be stored in the cluster state, since the contents of the cluster
 * state are exposed in various APIs.
 */
public class ClusterState implements ChunkedToXContent, Diffable<ClusterState> {

    public static final ClusterState EMPTY_STATE = builder(ClusterName.DEFAULT).build();

    public interface Custom extends NamedDiffable<Custom>, ChunkedToXContent {

        /**
         * Returns <code>true</code> iff this {@link Custom} is private to the cluster and should never be sent to a client.
         * The default is <code>false</code>;
         */
        default boolean isPrivate() {
            return false;
        }

        /**
         * Serialize this {@link Custom} for diagnostic purposes, exposed by the <pre>GET _cluster/state</pre> API etc. The XContent
         * representation does not need to be 100% faithful since we never reconstruct a cluster state from its XContent representation, but
         * the more faithful it is the more useful it is for diagnostics.
         */
        @Override
        Iterator<? extends ToXContent> toXContentChunked(ToXContent.Params params);
    }

    private static final NamedDiffableValueSerializer<Custom> CUSTOM_VALUE_SERIALIZER = new NamedDiffableValueSerializer<>(Custom.class);

    private static final DiffableUtils.ValueSerializer<String, CompatibilityVersions> COMPATIBILITY_VERSIONS_VALUE_SERIALIZER =
        new DiffableUtils.NonDiffableValueSerializer<>() {
            @Override
            public void write(CompatibilityVersions value, StreamOutput out) throws IOException {
                value.writeTo(out);
            }

            @Override
            public CompatibilityVersions read(StreamInput in, String key) throws IOException {
                return CompatibilityVersions.readVersion(in);
            }
        };

    public static final String UNKNOWN_UUID = "_na_";

    public static final long UNKNOWN_VERSION = -1;

    /**
     * Monotonically increasing on (and therefore uniquely identifies) <i>committed</i> states. However sometimes a state is created/applied
     * without committing it, for instance to add a {@link NoMasterBlockService#getNoMasterBlock}.
     */
    private final long version;

    /**
     * Uniquely identifies this state, even if the state is not committed.
     */
    private final String stateUUID;

    /**
     * Describes the location (and state) of all shards, used for routing actions such as searches to the relevant shards.
     */
    private final GlobalRoutingTable routingTable;

    private final DiscoveryNodes nodes;

    private final Map<String, CompatibilityVersions> compatibilityVersions;
    private final CompatibilityVersions minVersions;

    private final ClusterFeatures clusterFeatures;

    private final Metadata metadata;

    private final ClusterBlocks blocks;

    private final Map<String, Custom> customs;

    private final ClusterName clusterName;

    private final boolean wasReadFromDiff;

    // built on demand
    private volatile RoutingNodes routingNodes;

    public ClusterState(long version, String stateUUID, ClusterState state) {
        this(
            state.clusterName,
            version,
            stateUUID,
            state.metadata(),
            state.routingTable,
            state.nodes(),
            state.compatibilityVersions,
            state.clusterFeatures(),
            state.blocks(),
            state.customs(),
            false,
            state.routingNodes
        );
    }

    public ClusterState(
        ClusterName clusterName,
        long version,
        String stateUUID,
        Metadata metadata,
        GlobalRoutingTable routingTable,
        DiscoveryNodes nodes,
        Map<String, CompatibilityVersions> compatibilityVersions,
        ClusterFeatures clusterFeatures,
        ClusterBlocks blocks,
        Map<String, Custom> customs,
        boolean wasReadFromDiff,
        @Nullable RoutingNodes routingNodes
    ) {
        this.version = version;
        this.stateUUID = stateUUID;
        this.clusterName = clusterName;
        this.metadata = metadata;
        this.routingTable = routingTable;
        this.nodes = nodes;
        this.compatibilityVersions = Map.copyOf(compatibilityVersions);
        this.clusterFeatures = clusterFeatures;
        this.blocks = blocks;
        this.customs = customs;
        this.wasReadFromDiff = wasReadFromDiff;
        this.routingNodes = routingNodes;
        assert assertConsistentRoutingNodes(routingTable, nodes, routingNodes);
        assert assertConsistentProjectState(routingTable, metadata);
        this.minVersions = blocks.hasGlobalBlock(STATE_NOT_RECOVERED_BLOCK)
            ? new CompatibilityVersions(TransportVersions.MINIMUM_COMPATIBLE, Map.of()) // empty map because cluster state is unknown
            : CompatibilityVersions.minimumVersions(compatibilityVersions.values());

        assert compatibilityVersions.isEmpty()
            || blocks.hasGlobalBlock(STATE_NOT_RECOVERED_BLOCK)
            || assertEventIngestedIsUnknownInMixedClusters(metadata, this.minVersions);
    }

    private boolean assertEventIngestedIsUnknownInMixedClusters(Metadata metadata, CompatibilityVersions compatibilityVersions) {
<<<<<<< HEAD
        if (compatibilityVersions.transportVersion().before(TransportVersions.EVENT_INGESTED_RANGE_IN_CLUSTER_STATE)
            && metadata != null
            && metadata.getProject().indices() != null) {
            for (IndexMetadata indexMetadata : metadata.getProject().indices().values()) {
=======
        if (compatibilityVersions.transportVersion().before(TransportVersions.V_8_15_0) && metadata != null && metadata.indices() != null) {
            for (IndexMetadata indexMetadata : metadata.indices().values()) {
>>>>>>> 73ca4f52
                assert indexMetadata.getEventIngestedRange() == IndexLongFieldRange.UNKNOWN
                    : "event.ingested range should be UNKNOWN but is "
                        + indexMetadata.getEventIngestedRange()
                        + " for index: "
                        + indexMetadata.getIndex()
                        + " minTransportVersion: "
                        + compatibilityVersions.transportVersion();
            }
        }
        return true;
    }

    private static boolean assertConsistentRoutingNodes(
        GlobalRoutingTable routingTable,
        DiscoveryNodes nodes,
        @Nullable RoutingNodes routingNodes
    ) {
        if (routingNodes == null) {
            return true;
        }
        final RoutingNodes expected = RoutingNodes.immutable(routingTable, nodes);
        assert routingNodes.equals(expected)
            : "RoutingNodes [" + routingNodes + "] are not consistent with this cluster state [" + expected + "]";
        return true;
    }

    private static boolean assertConsistentProjectState(GlobalRoutingTable routingTable, Metadata metadata) {
        if (metadata == null) {
            return true;
        }
        final Set<ProjectId> metadataProjects = metadata.projects().keySet();
        for (var projectId : metadataProjects) {
            assert routingTable.routingTables().containsKey(projectId) : "Project [" + projectId + "] does not exist in routing table";
        }
        if (metadataProjects.size() != routingTable.size()) {
            for (var projectId : routingTable.routingTables().keySet()) {
                assert metadataProjects.contains(projectId)
                    : "Project [" + projectId + "] exists in routing table, but not in metadata (" + metadataProjects + ")";
            }
        }
        return true;
    }

    public long term() {
        return coordinationMetadata().term();
    }

    public long version() {
        return this.version;
    }

    public long getVersion() {
        return version();
    }

    /**
     * This stateUUID is automatically generated for for each version of cluster state. It is used to make sure that
     * we are applying diffs to the right previous state.
     */
    public String stateUUID() {
        return this.stateUUID;
    }

    public DiscoveryNodes nodes() {
        return this.nodes;
    }

    public DiscoveryNodes getNodes() {
        return nodes();
    }

    /**
     * Returns the set of nodes that should be exposed to things like REST handlers that behave differently depending on the nodes in the
     * cluster and their versions. Specifically, if the cluster has properly formed then this is the nodes in the last-applied cluster
     * state, but if the cluster has not properly formed then no nodes are returned.
     *
     * @return the nodes in the cluster if the cluster has properly formed, otherwise an empty set of nodes.
     */
    public DiscoveryNodes nodesIfRecovered() {
        return blocks.hasGlobalBlock(STATE_NOT_RECOVERED_BLOCK) ? DiscoveryNodes.EMPTY_NODES : nodes;
    }

    public boolean clusterRecovered() {
        return blocks.hasGlobalBlock(STATE_NOT_RECOVERED_BLOCK) == false;
    }

    public Map<String, CompatibilityVersions> compatibilityVersions() {
        return this.compatibilityVersions;
    }

    public boolean hasMixedSystemIndexVersions() {
        return compatibilityVersions.values()
            .stream()
            .anyMatch(e -> e.systemIndexMappingsVersion().equals(minVersions.systemIndexMappingsVersion()) == false);
    }

    public TransportVersion getMinTransportVersion() {
        return this.minVersions.transportVersion();
    }

    public Map<String, SystemIndexDescriptor.MappingsVersion> getMinSystemIndexMappingVersions() {
        return this.minVersions.systemIndexMappingsVersion();
    }

    public ClusterFeatures clusterFeatures() {
        return clusterFeatures;
    }

    public Metadata metadata() {
        return this.metadata;
    }

    public Metadata getMetadata() {
        return metadata();
    }

    public CoordinationMetadata coordinationMetadata() {
        return metadata.coordinationMetadata();
    }

    public GlobalRoutingTable globalRoutingTable() {
        return routingTable;
    }

    public RoutingTable routingTable(ProjectId projectId) {
        return routingTable.routingTable(projectId);
    }

    @Deprecated
    public RoutingTable routingTable() {
        return routingTable.getRoutingTable();
    }

    @Deprecated
    public RoutingTable getRoutingTable() {
        return routingTable();
    }

    public ClusterBlocks blocks() {
        return this.blocks;
    }

    public ClusterBlocks getBlocks() {
        return blocks;
    }

    public Map<String, Custom> customs() {
        return this.customs;
    }

    public Map<String, Custom> getCustoms() {
        return this.customs;
    }

    @SuppressWarnings("unchecked")
    public <T extends Custom> T custom(String type) {
        return (T) customs.get(type);
    }

    @SuppressWarnings("unchecked")
    public <T extends Custom> T custom(String type, T defaultValue) {
        return (T) customs.getOrDefault(type, defaultValue);
    }

    public ClusterName getClusterName() {
        return this.clusterName;
    }

    public VotingConfiguration getLastAcceptedConfiguration() {
        return coordinationMetadata().getLastAcceptedConfiguration();
    }

    public VotingConfiguration getLastCommittedConfiguration() {
        return coordinationMetadata().getLastCommittedConfiguration();
    }

    public Set<VotingConfigExclusion> getVotingConfigExclusions() {
        return coordinationMetadata().getVotingConfigExclusions();
    }

    /**
     * Returns a built (on demand) routing nodes view of the routing table.
     */
    public RoutingNodes getRoutingNodes() {
        RoutingNodes r = routingNodes;
        if (r != null) {
            return r;
        }
        r = buildRoutingNodes();
        return r;
    }

    private synchronized RoutingNodes buildRoutingNodes() {
        RoutingNodes r = routingNodes;
        if (r != null) {
            return r;
        }
        r = RoutingNodes.immutable(routingTable, nodes);
        routingNodes = r;
        return r;
    }

    /**
     * Returns a fresh mutable copy of the routing nodes view.
     */
    public RoutingNodes mutableRoutingNodes() {
        final RoutingNodes nodes = this.routingNodes;
        // use the cheaper copy constructor if we already computed the routing nodes for this state.
        if (nodes != null) {
            return nodes.mutableCopy();
        }
        // we don't have any routing nodes for this state, likely because it's a temporary state in the reroute logic, don't compute an
        // immutable copy that will never be used and instead directly build a mutable copy
        return RoutingNodes.mutable(routingTable, this.nodes);
    }

    /**
     * Initialize data structures that lazy computed for this instance in the background by using the giving executor.
     * @param executor executor to run initialization tasks on
     */
    public void initializeAsync(Executor executor) {
        if (routingNodes == null) {
            executor.execute(new Runnable() {
                @Override
                public void run() {
                    getRoutingNodes();
                }

                @Override
                public String toString() {
                    return "async initialization of routing nodes for cluster state " + version();
                }
            });
        }
        var anyProjectRequiresInitialization = metadata.projects()
            .values()
            .stream()
            .allMatch(ProjectMetadata::indicesLookupInitialized) == false;
        if (anyProjectRequiresInitialization) {
            executor.execute(new Runnable() {
                @Override
                public void run() {
                    for (ProjectMetadata project : metadata.projects().values()) {
                        if (project.indicesLookupInitialized() == false) {
                            project.getIndicesLookup();
                        }
                    }
                }

                @Override
                public String toString() {
                    return "async initialization of indices lookup for cluster state " + version();
                }
            });
        }
    }

    @Override
    public String toString() {
        StringBuilder sb = new StringBuilder();
        final String TAB = "   ";
        sb.append("cluster uuid: ")
            .append(metadata.clusterUUID())
            .append(" [committed: ")
            .append(metadata.clusterUUIDCommitted())
            .append("]")
            .append("\n");
        sb.append("version: ").append(version).append("\n");
        sb.append("state uuid: ").append(stateUUID).append("\n");
        sb.append("from_diff: ").append(wasReadFromDiff).append("\n");
        sb.append("meta data version: ").append(metadata.version()).append("\n");
        sb.append(TAB).append("coordination_metadata:\n");
        sb.append(TAB).append(TAB).append("term: ").append(coordinationMetadata().term()).append("\n");
        sb.append(TAB)
            .append(TAB)
            .append("last_committed_config: ")
            .append(coordinationMetadata().getLastCommittedConfiguration())
            .append("\n");
        sb.append(TAB)
            .append(TAB)
            .append("last_accepted_config: ")
            .append(coordinationMetadata().getLastAcceptedConfiguration())
            .append("\n");
        sb.append(TAB).append(TAB).append("voting tombstones: ").append(coordinationMetadata().getVotingConfigExclusions()).append("\n");

        for (var proj : metadata.projects().entrySet()) {
            sb.append(TAB).append("project[").append(proj.getKey()).append("]:");
            if (proj.getValue().size() == 0) {
                sb.append(" -\n");
            } else {
                sb.append("\n");
                for (IndexMetadata indexMetadata : proj.getValue()) {
                    sb.append(TAB).append(TAB).append(indexMetadata.getIndex());
                    sb.append(": v[")
                        .append(indexMetadata.getVersion())
                        .append("], mv[")
                        .append(indexMetadata.getMappingVersion())
                        .append("], sv[")
                        .append(indexMetadata.getSettingsVersion())
                        .append("], av[")
                        .append(indexMetadata.getAliasesVersion())
                        .append("]\n");
                    for (int shard = 0; shard < indexMetadata.getNumberOfShards(); shard++) {
                        sb.append(TAB).append(TAB).append(shard).append(": ");
                        sb.append("p_term [").append(indexMetadata.primaryTerm(shard)).append("], ");
                        sb.append("isa_ids ").append(indexMetadata.inSyncAllocationIds(shard)).append("\n");
                    }
                }
            }
        }
        if (metadata.customs().isEmpty() == false) {
            sb.append("metadata customs (cluster):\n");
            for (final Map.Entry<String, Metadata.ClusterCustom> cursor : metadata.customs().entrySet()) {
                final String type = cursor.getKey();
                final Metadata.ClusterCustom custom = cursor.getValue();
                sb.append(TAB).append(type).append(": ").append(custom).append('\n');
            }
        }
        if (metadata.projects().values().stream().anyMatch(p -> p.customs().isEmpty() == false)) {
            sb.append("metadata customs (project):\n");
            for (var proj : metadata.projects().entrySet()) {
                sb.append(TAB).append("project[").append(proj.getKey()).append("]:\n");
                for (final Map.Entry<String, Metadata.ProjectCustom> cursor : proj.getValue().customs().entrySet()) {
                    final String type = cursor.getKey();
                    final Metadata.ProjectCustom custom = cursor.getValue();
                    sb.append(TAB).append(TAB).append(type).append(": ").append(custom).append('\n');
                }
            }
        }
        sb.append(blocks());
        sb.append(nodes());
        if (compatibilityVersions.isEmpty() == false) {
            sb.append("node versions:\n");
            for (var tv : compatibilityVersions.entrySet()) {
                sb.append(TAB).append(tv.getKey()).append(": ").append(tv.getValue()).append("\n");
            }
        }
        sb.append("cluster features:\n");
        for (var nf : getNodeFeatures(clusterFeatures).entrySet()) {
            sb.append(TAB).append(nf.getKey()).append(": ").append(new TreeSet<>(nf.getValue())).append("\n");
        }
        sb.append(routingTable);
        sb.append(getRoutingNodes());
        if (customs.isEmpty() == false) {
            sb.append("customs:\n");
            for (Map.Entry<String, Custom> cursor : customs.entrySet()) {
                final String type = cursor.getKey();
                final Custom custom = cursor.getValue();
                sb.append(TAB).append(type).append(": ").append(custom);
            }
        }
        return sb.toString();
    }

    /**
     * a cluster state supersedes another state if they are from the same master and the version of this state is higher than that of the
     * other state.
     * <p>
     * In essence that means that all the changes from the other cluster state are also reflected by the current one
     */
    public boolean supersedes(ClusterState other) {
        return this.nodes().getMasterNodeId() != null
            && this.nodes().getMasterNodeId().equals(other.nodes().getMasterNodeId())
            && this.version() > other.version();

    }

    public enum Metric {
        VERSION("version"),
        MASTER_NODE("master_node"),
        BLOCKS("blocks"),
        NODES("nodes"),
        METADATA("metadata"),
        ROUTING_TABLE("routing_table"),
        ROUTING_NODES("routing_nodes"),
        CUSTOMS("customs");

        private static final Map<String, Metric> valueToEnum;

        static {
            valueToEnum = new HashMap<>();
            for (Metric metric : Metric.values()) {
                valueToEnum.put(metric.value, metric);
            }
        }

        private final String value;

        Metric(String value) {
            this.value = value;
        }

        public static EnumSet<Metric> parseString(String param, boolean ignoreUnknown) {
            String[] metrics = Strings.splitStringByCommaToArray(param);
            EnumSet<Metric> result = EnumSet.noneOf(Metric.class);
            for (String metric : metrics) {
                if ("_all".equals(metric)) {
                    result = EnumSet.allOf(Metric.class);
                    break;
                }
                Metric m = valueToEnum.get(metric);
                if (m == null) {
                    if (ignoreUnknown == false) {
                        throw new IllegalArgumentException("Unknown metric [" + metric + "]");
                    }
                } else {
                    result.add(m);
                }
            }
            return result;
        }

        @Override
        public String toString() {
            return value;
        }
    }

    private static <T> Iterator<ToXContent> chunkedSection(
        boolean condition,
        ToXContent before,
        Iterator<T> items,
        Function<T, Iterator<ToXContent>> fn,
        ToXContent after
    ) {
        return condition
            ? Iterators.concat(Iterators.single(before), Iterators.flatMap(items, fn::apply), Iterators.single(after))
            : Collections.emptyIterator();
    }

    @Override
    public Iterator<? extends ToXContent> toXContentChunked(ToXContent.Params outerParams) {
        final var metrics = Metric.parseString(outerParams.param("metric", "_all"), true);

        @FixForMultiProject // Do we need this to be a param?
        final boolean multiProject = outerParams.paramAsBoolean("multi-project", false);

        return Iterators.concat(

            // header chunk
            Iterators.single(((builder, params) -> {
                // always provide the cluster_uuid as part of the top-level response (also part of the metadata response)
                builder.field("cluster_uuid", metadata().clusterUUID());

                // state version info
                if (metrics.contains(Metric.VERSION)) {
                    builder.field("version", version);
                    builder.field("state_uuid", stateUUID);
                }

                // master node
                if (metrics.contains(Metric.MASTER_NODE)) {
                    builder.field("master_node", nodes().getMasterNodeId());
                }

                return builder;
            })),

            // blocks
            chunkedSection(metrics.contains(Metric.BLOCKS), (builder, params) -> {
                builder.startObject("blocks");
                if (blocks().global().isEmpty() == false) {
                    builder.startObject("global");
                    for (ClusterBlock block : blocks().global()) {
                        block.toXContent(builder, params);
                    }
                    builder.endObject();
                }
                if (blocks().indices().isEmpty() == false) {
                    builder.startObject("indices");
                }
                return builder;
            }, blocks.indices().entrySet().iterator(), entry -> Iterators.single((builder, params) -> {
                builder.startObject(entry.getKey());
                for (ClusterBlock block : entry.getValue()) {
                    block.toXContent(builder, params);
                }
                return builder.endObject();
            }), (builder, params) -> {
                if (blocks().indices().isEmpty() == false) {
                    builder.endObject();
                }
                return builder.endObject();
            }),

            // nodes
            chunkedSection(
                metrics.contains(Metric.NODES),
                (builder, params) -> builder.startObject("nodes"),
                nodes.iterator(),
                Iterators::single,
                (builder, params) -> builder.endObject()
            ),

            // per-node version information
            chunkedSection(
                metrics.contains(Metric.NODES),
                (builder, params) -> builder.startArray("nodes_versions"),
                compatibilityVersions.entrySet().iterator(),
                e -> Iterators.single((builder, params) -> {
                    builder.startObject().field("node_id", e.getKey());
                    e.getValue().toXContent(builder, params);
                    return builder.endObject();
                }),
                (builder, params) -> builder.endArray()
            ),

            // per-node feature information
            metrics.contains(Metric.NODES)
                ? Iterators.concat(
                    Iterators.<ToXContent>single((b, p) -> b.field("nodes_features")),
                    clusterFeatures.toXContentChunked(outerParams)
                )
                : Collections.emptyIterator(),

            // metadata
            metrics.contains(Metric.METADATA) ? metadata.toXContentChunked(outerParams) : Collections.emptyIterator(),

            // routing table
            multiProject
                ? chunkedSection(
                    metrics.contains(Metric.ROUTING_TABLE),
                    (builder, params) -> builder.startObject("routing_table").startArray("projects"),
                    globalRoutingTable().routingTables().entrySet().iterator(),
                    entry -> chunkedSection(
                        true,
                        (builder, params) -> builder.startObject().field("id", entry.getKey()).startObject("indices"),
                        entry.getValue().iterator(),
                        ClusterState::indexRoutingTableXContent,
                        (builder, params) -> builder.endObject().endObject()
                    ),
                    (builder, params) -> builder.endArray().endObject()
                )
                : chunkedSection(
                    metrics.contains(Metric.ROUTING_TABLE),
                    (builder, params) -> builder.startObject("routing_table").startObject("indices"),
                    routingTable().iterator(),
                    ClusterState::indexRoutingTableXContent,
                    (builder, params) -> builder.endObject().endObject()
                ),

            // routing nodes
            chunkedSection(
                metrics.contains(Metric.ROUTING_NODES),
                (builder, params) -> builder.startObject("routing_nodes").startArray("unassigned"),
                getRoutingNodes().unassigned().iterator(),
                Iterators::single,
                (builder, params) -> builder.endArray() // no endObject() here, continued in next chunkedSection()
            ),
            chunkedSection(
                metrics.contains(Metric.ROUTING_NODES),
                (builder, params) -> builder.startObject("nodes"),
                getRoutingNodes().iterator(),
                routingNode -> Iterators.concat(
                    ChunkedToXContentHelper.startArray(routingNode.nodeId() == null ? "null" : routingNode.nodeId()),
                    routingNode.iterator(),
                    ChunkedToXContentHelper.endArray()
                ),
                (builder, params) -> builder.endObject().endObject()
            ),

            // customs
            metrics.contains(Metric.CUSTOMS)
                ? ChunkedToXContent.builder(outerParams)
                    .forEach(customs.entrySet().iterator(), (b, e) -> b.xContentObject(e.getKey(), e.getValue()))
                : Collections.emptyIterator()
        );
    }

    private static Iterator<ToXContent> indexRoutingTableXContent(IndexRoutingTable indexRoutingTable) {
        Iterator<Iterator<ToXContent>> input = Iterators.forRange(0, indexRoutingTable.size(), shardId -> {
            final var indexShardRoutingTable = indexRoutingTable.shard(shardId);
            return Iterators.concat(
                Iterators.single((builder, params) -> builder.startArray(Integer.toString(indexShardRoutingTable.shardId().id()))),
                Iterators.forRange(
                    0,
                    indexShardRoutingTable.size(),
                    copy -> (builder, params) -> indexShardRoutingTable.shard(copy).toXContent(builder, params)
                ),
                Iterators.single((builder, params) -> builder.endArray())
            );
        });
        return Iterators.concat(
            Iterators.single((builder, params) -> builder.startObject(indexRoutingTable.getIndex().getName()).startObject("shards")),
            Iterators.flatMap(input, Function.identity()),
            Iterators.single((builder, params) -> builder.endObject().endObject())
        );
    }

    public static Builder builder(ClusterName clusterName) {
        return new Builder(clusterName);
    }

    public static Builder builder(ClusterState state) {
        return new Builder(state);
    }

    public ClusterState copyAndUpdate(Consumer<Builder> updater) {
        var builder = builder(this);
        updater.accept(builder);
        return builder.build();
    }

    public ClusterState copyAndUpdateMetadata(Consumer<Metadata.Builder> updater) {
        return copyAndUpdate(builder -> builder.metadata(metadata().copyAndUpdate(updater)));
    }

    @SuppressForbidden(reason = "directly reading ClusterState#clusterFeatures")
    private static Map<String, Set<String>> getNodeFeatures(ClusterFeatures features) {
        return features.nodeFeatures();
    }

    public static class Builder {

        private ClusterState previous;

        private final ClusterName clusterName;
        private long version = 0;
        private String uuid = UNKNOWN_UUID;
        private Metadata metadata = Metadata.EMPTY_METADATA;
        private GlobalRoutingTable routingTable = null;
        private DiscoveryNodes nodes = DiscoveryNodes.EMPTY_NODES;
        private final Map<String, CompatibilityVersions> compatibilityVersions;
        private final Map<String, Set<String>> nodeFeatures;
        private ClusterBlocks blocks = ClusterBlocks.EMPTY_CLUSTER_BLOCK;
        private final ImmutableOpenMap.Builder<String, Custom> customs;
        private boolean fromDiff;

        public Builder(ClusterState state) {
            this.previous = state;
            this.clusterName = state.clusterName;
            this.version = state.version();
            this.uuid = state.stateUUID();
            this.nodes = state.nodes();
            this.compatibilityVersions = new HashMap<>(state.compatibilityVersions);
            this.nodeFeatures = new HashMap<>(getNodeFeatures(state.clusterFeatures()));
            this.routingTable = state.routingTable;
            this.metadata = state.metadata();
            this.blocks = state.blocks();
            this.customs = ImmutableOpenMap.builder(state.customs());
            this.fromDiff = false;
        }

        public Builder(ClusterName clusterName) {
            this.compatibilityVersions = new HashMap<>();
            this.nodeFeatures = new HashMap<>();
            customs = ImmutableOpenMap.builder();
            this.clusterName = clusterName;
        }

        public Builder putProjectMetadata(ProjectMetadata.Builder projectMetadata) {
            metadata = Metadata.builder(metadata).put(projectMetadata).build();
            return this;
        }

        public Builder putProjectMetadata(ProjectMetadata projectMetadata) {
            return putProjectMetadata(ProjectMetadata.builder(projectMetadata));
        }

        public Builder nodes(DiscoveryNodes.Builder nodesBuilder) {
            return nodes(nodesBuilder.build());
        }

        public Builder nodes(DiscoveryNodes nodes) {
            this.nodes = nodes;
            return this;
        }

        public DiscoveryNodes nodes() {
            return nodes;
        }

        public Builder putCompatibilityVersions(
            String nodeId,
            TransportVersion transportVersion,
            Map<String, SystemIndexDescriptor.MappingsVersion> systemIndexMappingsVersions
        ) {
            return putCompatibilityVersions(
                nodeId,
                new CompatibilityVersions(Objects.requireNonNull(transportVersion, nodeId), systemIndexMappingsVersions)
            );
        }

        public Builder putCompatibilityVersions(String nodeId, CompatibilityVersions versions) {
            compatibilityVersions.put(nodeId, versions);
            return this;
        }

        public Builder nodeIdsToCompatibilityVersions(Map<String, CompatibilityVersions> versions) {
            versions.forEach((key, value) -> Objects.requireNonNull(value, key));
            // remove all versions not present in the new map
            this.compatibilityVersions.keySet().retainAll(versions.keySet());
            this.compatibilityVersions.putAll(versions);
            return this;
        }

        public Map<String, CompatibilityVersions> compatibilityVersions() {
            return Collections.unmodifiableMap(this.compatibilityVersions);
        }

        public Builder nodeFeatures(ClusterFeatures features) {
            this.nodeFeatures.clear();
            this.nodeFeatures.putAll(getNodeFeatures(features));
            return this;
        }

        public Builder nodeFeatures(Map<String, Set<String>> nodeFeatures) {
            this.nodeFeatures.clear();
            this.nodeFeatures.putAll(nodeFeatures);
            return this;
        }

        public Map<String, Set<String>> nodeFeatures() {
            return Collections.unmodifiableMap(this.nodeFeatures);
        }

        public Builder putNodeFeatures(String node, Set<String> features) {
            this.nodeFeatures.put(node, features);
            return this;
        }

        @Deprecated
        public Builder routingTable(RoutingTable.Builder routingTableBuilder) {
            return routingTable(routingTableBuilder.build());
        }

        @Deprecated
        public Builder routingTable(RoutingTable routingTable) {
            return routingTable(Metadata.DEFAULT_PROJECT_ID, routingTable);
        }

        @Deprecated
        public Builder routingTable(ProjectId projectId, RoutingTable routingTable) {
            Objects.requireNonNull(projectId, "project-id may not be null");
            Objects.requireNonNull(routingTable, "routing-table may not be null");
            return routingTable(new GlobalRoutingTable(ImmutableOpenMap.builder(projectId, routingTable).build()));
        }

        public Builder routingTable(GlobalRoutingTable routingTable) {
            this.routingTable = routingTable;
            return this;
        }

        public Builder metadata(Metadata.Builder metadataBuilder) {
            return metadata(metadataBuilder.build());
        }

        public Builder metadata(Metadata metadata) {
            this.metadata = metadata;
            return this;
        }

        public Builder blocks(ClusterBlocks.Builder blocksBuilder) {
            return blocks(blocksBuilder.build());
        }

        public Builder blocks(ClusterBlocks blocks) {
            this.blocks = blocks;
            return this;
        }

        public Builder version(long version) {
            this.version = version;
            return this;
        }

        public Builder incrementVersion() {
            this.version = version + 1;
            this.uuid = UNKNOWN_UUID;
            return this;
        }

        public Builder stateUUID(String uuid) {
            this.uuid = uuid;
            return this;
        }

        public Builder putCustom(String type, Custom custom) {
            customs.put(type, Objects.requireNonNull(custom, type));
            return this;
        }

        public Builder removeCustom(String type) {
            customs.remove(type);
            return this;
        }

        public Builder customs(Map<String, Custom> customs) {
            customs.forEach((key, value) -> Objects.requireNonNull(value, key));
            this.customs.putAllFromMap(customs);
            return this;
        }

        // set previous cluster state that this builder is created from during diff application
        private Builder fromDiff(ClusterState previous) {
            this.fromDiff = true;
            this.previous = previous;
            return this;
        }

        public ClusterState build() {
            if (UNKNOWN_UUID.equals(uuid)) {
                uuid = UUIDs.randomBase64UUID();
            }
            final RoutingNodes routingNodes;
            if (previous != null && this.routingTable.hasSameIndexRouting(previous.routingTable) && this.nodes == previous.nodes) {
                // routing table contents and nodes haven't changed so we can try to reuse the previous state's routing nodes which are
                // expensive to compute
                routingNodes = previous.routingNodes;
            } else {
                routingNodes = null;
            }

            // ensure every node in the cluster has a feature set
            // nodes can be null in some tests
            if (nodes != null) {
                for (DiscoveryNode node : nodes) {
                    nodeFeatures.putIfAbsent(node.getId(), Set.of());
                }
            }

            // Build routing table if required
            if (metadata == null) {
                if (routingTable == null) {
                    routingTable = GlobalRoutingTable.EMPTY_ROUTING_TABLE;
                }
            } else if (routingTable == null) {
                var projectRouting = Maps.transformValues(metadata.projects(), ignore -> RoutingTable.EMPTY_ROUTING_TABLE);
                routingTable = new GlobalRoutingTable(ImmutableOpenMap.builder(projectRouting).build());
            } else {
                routingTable = routingTable.initializeProjects(metadata.projects().keySet());
            }

            return new ClusterState(
                clusterName,
                version,
                uuid,
                metadata,
                routingTable,
                nodes,
                compatibilityVersions,
                previous != null && getNodeFeatures(previous.clusterFeatures).equals(nodeFeatures)
                    ? previous.clusterFeatures
                    : new ClusterFeatures(nodeFeatures),
                blocks,
                customs.build(),
                fromDiff,
                routingNodes
            );
        }

        public static byte[] toBytes(ClusterState state) throws IOException {
            BytesStreamOutput os = new BytesStreamOutput();
            state.writeTo(os);
            return BytesReference.toBytes(os.bytes());
        }

        /**
         * @param data      input bytes
         * @param localNode used to set the local node in the cluster state.
         */
        public static ClusterState fromBytes(byte[] data, DiscoveryNode localNode, NamedWriteableRegistry registry) throws IOException {
            StreamInput in = new NamedWriteableAwareStreamInput(StreamInput.wrap(data), registry);
            return readFrom(in, localNode);

        }
    }

    @Override
    public Diff<ClusterState> diff(ClusterState previousState) {
        return new ClusterStateDiff(previousState, this);
    }

    public static Diff<ClusterState> readDiffFrom(StreamInput in, DiscoveryNode localNode) throws IOException {
        return new ClusterStateDiff(in, localNode);
    }

    public static ClusterState readFrom(StreamInput in, DiscoveryNode localNode) throws IOException {
        ClusterName clusterName = new ClusterName(in);
        Builder builder = new Builder(clusterName);
        builder.version = in.readLong();
        builder.uuid = in.readString();
        builder.metadata = Metadata.readFrom(in);
        if (in.getTransportVersion().onOrAfter(TransportVersions.MULTI_PROJECT)) {
            builder.routingTable = GlobalRoutingTable.readFrom(in);
        } else {
            final RoutingTable rt = RoutingTable.readFrom(in);
            builder.routingTable = new GlobalRoutingTable(ImmutableOpenMap.builder(Map.of(Metadata.DEFAULT_PROJECT_ID, rt)).build());
        }
        builder.nodes = DiscoveryNodes.readFrom(in, localNode);
        if (in.getTransportVersion().onOrAfter(TransportVersions.V_8_8_0)) {
            builder.nodeIdsToCompatibilityVersions(in.readMap(CompatibilityVersions::readVersion));
        } else {
            // this clusterstate is from a pre-8.8.0 node
            // infer the versions from discoverynodes for now
            // leave mappings versions empty
            builder.nodes()
                .getNodes()
                .values()
                .forEach(n -> builder.putCompatibilityVersions(n.getId(), inferTransportVersion(n), Map.of()));
        }
        if (in.getTransportVersion().onOrAfter(TransportVersions.V_8_12_0)) {
            builder.nodeFeatures(ClusterFeatures.readFrom(in));
        }
        builder.blocks = ClusterBlocks.readFrom(in);
        int customSize = in.readVInt();
        for (int i = 0; i < customSize; i++) {
            Custom customIndexMetadata = in.readNamedWriteable(Custom.class);
            builder.putCustom(customIndexMetadata.getWriteableName(), customIndexMetadata);
        }
        if (in.getTransportVersion().before(TransportVersions.V_8_0_0)) {
            in.readVInt(); // used to be minimumMasterNodesOnPublishingMaster, which was used in 7.x for BWC with 6.x
        }
        return builder.build();
    }

    /**
     * If the cluster state does not contain transport version information, this is the version
     * that is inferred for all nodes on version 8.8.0 or above.
     */
    public static final TransportVersion INFERRED_TRANSPORT_VERSION = TransportVersions.V_8_8_0;

    public static final Version VERSION_INTRODUCING_TRANSPORT_VERSIONS = Version.V_8_8_0;

    private static TransportVersion inferTransportVersion(DiscoveryNode node) {
        TransportVersion tv;
        if (node.getVersion().before(VERSION_INTRODUCING_TRANSPORT_VERSIONS)) {
            // 1-to-1 mapping between Version and TransportVersion
            tv = TransportVersion.fromId(node.getPre811VersionId().getAsInt());
        } else {
            // use the lowest value it could be for now
            tv = INFERRED_TRANSPORT_VERSION;
        }
        return tv;
    }

    @Override
    public void writeTo(StreamOutput out) throws IOException {
        clusterName.writeTo(out);
        out.writeLong(version);
        out.writeString(stateUUID);
        metadata.writeTo(out);
        if (out.getTransportVersion().onOrAfter(TransportVersions.MULTI_PROJECT)) {
            routingTable.writeTo(out);
        } else {
            routingTable.getRoutingTable().writeTo(out);
        }
        nodes.writeTo(out);
        if (out.getTransportVersion().onOrAfter(TransportVersions.V_8_8_0)) {
            out.writeMap(compatibilityVersions, StreamOutput::writeWriteable);
        }
        if (out.getTransportVersion().onOrAfter(TransportVersions.V_8_12_0)) {
            clusterFeatures.writeTo(out);
        }
        blocks.writeTo(out);
        VersionedNamedWriteable.writeVersionedWritables(out, customs);
        if (out.getTransportVersion().before(TransportVersions.V_8_0_0)) {
            out.writeVInt(-1); // used to be minimumMasterNodesOnPublishingMaster, which was used in 7.x for BWC with 6.x
        }
    }

    private static class ClusterStateDiff implements Diff<ClusterState> {

        private final long toVersion;

        private final String fromUuid;

        private final String toUuid;

        private final ClusterName clusterName;

        private final Diff<GlobalRoutingTable> routingTable;

        private final Diff<DiscoveryNodes> nodes;

        @Nullable
        private final Diff<Map<String, CompatibilityVersions>> versions;
        private final Diff<ClusterFeatures> features;

        private final Diff<Metadata> metadata;

        private final Diff<ClusterBlocks> blocks;

        private final Diff<Map<String, Custom>> customs;

        ClusterStateDiff(ClusterState before, ClusterState after) {
            fromUuid = before.stateUUID;
            toUuid = after.stateUUID;
            toVersion = after.version;
            clusterName = after.clusterName;
            routingTable = after.routingTable.diff(before.routingTable);
            nodes = after.nodes.diff(before.nodes);
            versions = DiffableUtils.diff(
                before.compatibilityVersions,
                after.compatibilityVersions,
                DiffableUtils.getStringKeySerializer(),
                COMPATIBILITY_VERSIONS_VALUE_SERIALIZER
            );
            features = after.clusterFeatures.diff(before.clusterFeatures);
            metadata = after.metadata.diff(before.metadata);
            blocks = after.blocks.diff(before.blocks);
            customs = DiffableUtils.diff(before.customs, after.customs, DiffableUtils.getStringKeySerializer(), CUSTOM_VALUE_SERIALIZER);
        }

        ClusterStateDiff(StreamInput in, DiscoveryNode localNode) throws IOException {
            clusterName = new ClusterName(in);
            fromUuid = in.readString();
            toUuid = in.readString();
            toVersion = in.readLong();
            routingTable = GlobalRoutingTable.readDiffFrom(in);
            nodes = DiscoveryNodes.readDiffFrom(in, localNode);
            if (in.getTransportVersion().onOrAfter(TransportVersions.V_8_8_0) && in.readBoolean()) {
                versions = DiffableUtils.readJdkMapDiff(
                    in,
                    DiffableUtils.getStringKeySerializer(),
                    COMPATIBILITY_VERSIONS_VALUE_SERIALIZER
                );
            } else {
                versions = null;   // infer at application time
            }
            if (in.getTransportVersion().onOrAfter(TransportVersions.V_8_12_0)) {
                features = ClusterFeatures.readDiffFrom(in);
            } else {
                features = null;    // fill in when nodes re-register with a master that understands features
            }
            metadata = Metadata.readDiffFrom(in);
            blocks = ClusterBlocks.readDiffFrom(in);
            customs = DiffableUtils.readJdkMapDiff(in, DiffableUtils.getStringKeySerializer(), CUSTOM_VALUE_SERIALIZER);
            if (in.getTransportVersion().before(TransportVersions.V_8_0_0)) {
                in.readVInt(); // used to be minimumMasterNodesOnPublishingMaster, which was used in 7.x for BWC with 6.x
            }
        }

        @Override
        public void writeTo(StreamOutput out) throws IOException {
            clusterName.writeTo(out);
            out.writeString(fromUuid);
            out.writeString(toUuid);
            out.writeLong(toVersion);
            routingTable.writeTo(out);
            nodes.writeTo(out);
            if (out.getTransportVersion().onOrAfter(TransportVersions.V_8_8_0)) {
                out.writeOptionalWriteable(versions);
            }
            if (out.getTransportVersion().onOrAfter(TransportVersions.V_8_12_0)) {
                features.writeTo(out);
            }
            metadata.writeTo(out);
            blocks.writeTo(out);
            customs.writeTo(out);
            if (out.getTransportVersion().before(TransportVersions.V_8_0_0)) {
                out.writeVInt(-1); // used to be minimumMasterNodesOnPublishingMaster, which was used in 7.x for BWC with 6.x
            }
        }

        @Override
        public ClusterState apply(ClusterState state) {
            Builder builder = new Builder(clusterName);
            if (toUuid.equals(state.stateUUID)) {
                // no need to read the rest - cluster state didn't change
                return state;
            }
            if (fromUuid.equals(state.stateUUID) == false) {
                throw new IncompatibleClusterStateVersionException(state.version, state.stateUUID, toVersion, fromUuid);
            }
            builder.stateUUID(toUuid);
            builder.version(toVersion);
            builder.routingTable(routingTable.apply(state.routingTable));
            builder.nodes(nodes.apply(state.nodes));
            if (versions != null) {
                builder.nodeIdsToCompatibilityVersions(this.versions.apply(state.compatibilityVersions));
            } else {
                // infer the versions from discoverynodes for now
                // leave mappings versions empty
                builder.nodes()
                    .getNodes()
                    .values()
                    .forEach(n -> builder.putCompatibilityVersions(n.getId(), inferTransportVersion(n), Map.of()));
            }
            if (features != null) {
                builder.nodeFeatures(this.features.apply(state.clusterFeatures));
            }
            builder.metadata(metadata.apply(state.metadata));
            builder.blocks(blocks.apply(state.blocks));
            builder.customs(customs.apply(state.customs));
            builder.fromDiff(state);
            return builder.build();
        }
    }
}<|MERGE_RESOLUTION|>--- conflicted
+++ resolved
@@ -248,15 +248,10 @@
     }
 
     private boolean assertEventIngestedIsUnknownInMixedClusters(Metadata metadata, CompatibilityVersions compatibilityVersions) {
-<<<<<<< HEAD
-        if (compatibilityVersions.transportVersion().before(TransportVersions.EVENT_INGESTED_RANGE_IN_CLUSTER_STATE)
+        if (compatibilityVersions.transportVersion().before(TransportVersions.V_8_15_0)
             && metadata != null
             && metadata.getProject().indices() != null) {
             for (IndexMetadata indexMetadata : metadata.getProject().indices().values()) {
-=======
-        if (compatibilityVersions.transportVersion().before(TransportVersions.V_8_15_0) && metadata != null && metadata.indices() != null) {
-            for (IndexMetadata indexMetadata : metadata.indices().values()) {
->>>>>>> 73ca4f52
                 assert indexMetadata.getEventIngestedRange() == IndexLongFieldRange.UNKNOWN
                     : "event.ingested range should be UNKNOWN but is "
                         + indexMetadata.getEventIngestedRange()
