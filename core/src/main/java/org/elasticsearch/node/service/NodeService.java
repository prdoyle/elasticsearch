/*
 * Licensed to Elasticsearch under one or more contributor
 * license agreements. See the NOTICE file distributed with
 * this work for additional information regarding copyright
 * ownership. Elasticsearch licenses this file to you under
 * the Apache License, Version 2.0 (the "License"); you may
 * not use this file except in compliance with the License.
 * You may obtain a copy of the License at
 *
 *    http://www.apache.org/licenses/LICENSE-2.0
 *
 * Unless required by applicable law or agreed to in writing,
 * software distributed under the License is distributed on an
 * "AS IS" BASIS, WITHOUT WARRANTIES OR CONDITIONS OF ANY
 * KIND, either express or implied.  See the License for the
 * specific language governing permissions and limitations
 * under the License.
 */

package org.elasticsearch.node.service;

import java.io.Closeable;
import java.io.IOException;
import java.util.HashMap;
import java.util.Map;

import org.elasticsearch.Build;
import org.elasticsearch.Version;
import org.elasticsearch.action.admin.cluster.node.info.NodeInfo;
import org.elasticsearch.action.admin.cluster.node.stats.NodeStats;
import org.elasticsearch.action.admin.indices.stats.CommonStatsFlags;
import org.elasticsearch.cluster.service.ClusterService;
import org.elasticsearch.common.Nullable;
import org.elasticsearch.common.component.AbstractComponent;
import org.elasticsearch.common.inject.Inject;
import org.elasticsearch.common.settings.Settings;
import org.elasticsearch.common.settings.SettingsFilter;
import org.elasticsearch.discovery.Discovery;
import org.elasticsearch.http.HttpServer;
import org.elasticsearch.indices.IndicesService;
import org.elasticsearch.indices.breaker.CircuitBreakerService;
import org.elasticsearch.ingest.IngestService;
import org.elasticsearch.monitor.MonitorService;
import org.elasticsearch.plugins.PluginsService;
import org.elasticsearch.script.ScriptService;
import org.elasticsearch.threadpool.ThreadPool;
import org.elasticsearch.transport.TransportService;

/**
 */
public class NodeService extends AbstractComponent implements Closeable {

    private final ThreadPool threadPool;
    private final MonitorService monitorService;
    private final TransportService transportService;
    private final IndicesService indicesService;
    private final PluginsService pluginService;
    private final CircuitBreakerService circuitBreakerService;
    private final IngestService ingestService;
    private final SettingsFilter settingsFilter;
    private ScriptService scriptService;

    @Nullable
    private final HttpServer httpServer;

    private final Discovery discovery;

    @Inject
    public NodeService(Settings settings, ThreadPool threadPool, MonitorService monitorService, Discovery discovery,
                       TransportService transportService, IndicesService indicesService, PluginsService pluginService,
<<<<<<< HEAD
                       CircuitBreakerService circuitBreakerService, ScriptService scriptService, @Nullable HttpServer httpServer,
                       IngestService ingestService, ClusterService clusterService, SettingsFilter settingsFilter) {
=======
                       CircuitBreakerService circuitBreakerService, @Nullable HttpServer httpServer,
                       ProcessorsRegistry.Builder processorsRegistryBuilder, ClusterService clusterService,
                       SettingsFilter settingsFilter) {
>>>>>>> a8020b1b
        super(settings);
        this.threadPool = threadPool;
        this.monitorService = monitorService;
        this.transportService = transportService;
        this.indicesService = indicesService;
        this.discovery = discovery;
        this.pluginService = pluginService;
        this.circuitBreakerService = circuitBreakerService;
        this.httpServer = httpServer;
        this.ingestService = ingestService;
        this.settingsFilter = settingsFilter;
        this.scriptService = scriptService;
        clusterService.add(ingestService.getPipelineStore());
        clusterService.add(ingestService.getPipelineExecutionService());
    }

<<<<<<< HEAD
    public NodeInfo info() {
        return new NodeInfo(Version.CURRENT, Build.CURRENT, discovery.localNode(),
                settings,
                monitorService.osService().info(),
                monitorService.processService().info(),
                monitorService.jvmService().info(),
                threadPool.info(),
                transportService.info(),
                httpServer == null ? null : httpServer.info(),
                pluginService == null ? null : pluginService.info(),
                ingestService == null ? null : ingestService.info(),
                indicesService.getTotalIndexingBufferBytes()
        );
=======
    // can not use constructor injection or there will be a circular dependency
    @Inject(optional = true)
    public void setScriptService(ScriptService scriptService) {
        this.scriptService = scriptService;
        this.ingestService.buildProcessorsFactoryRegistry(scriptService, clusterService);
>>>>>>> a8020b1b
    }

    public NodeInfo info(boolean settings, boolean os, boolean process, boolean jvm, boolean threadPool,
                boolean transport, boolean http, boolean plugin, boolean ingest, boolean indices) {
        return new NodeInfo(Version.CURRENT, Build.CURRENT, discovery.localNode(),
                settings ? settingsFilter.filter(this.settings) : null,
                os ? monitorService.osService().info() : null,
                process ? monitorService.processService().info() : null,
                jvm ? monitorService.jvmService().info() : null,
                threadPool ? this.threadPool.info() : null,
                transport ? transportService.info() : null,
                http ? (httpServer == null ? null : httpServer.info()) : null,
                plugin ? (pluginService == null ? null : pluginService.info()) : null,
                ingest ? (ingestService == null ? null : ingestService.info()) : null,
                indices ? indicesService.getTotalIndexingBufferBytes() : null
        );
    }

    public NodeStats stats(CommonStatsFlags indices, boolean os, boolean process, boolean jvm, boolean threadPool,
                           boolean fs, boolean transport, boolean http, boolean circuitBreaker,
                           boolean script, boolean discoveryStats, boolean ingest) {
        // for indices stats we want to include previous allocated shards stats as well (it will
        // only be applied to the sensible ones to use, like refresh/merge/flush/indexing stats)
        return new NodeStats(discovery.localNode(), System.currentTimeMillis(),
                indices.anySet() ? indicesService.stats(true, indices) : null,
                os ? monitorService.osService().stats() : null,
                process ? monitorService.processService().stats() : null,
                jvm ? monitorService.jvmService().stats() : null,
                threadPool ? this.threadPool.stats() : null,
                fs ? monitorService.fsService().stats() : null,
                transport ? transportService.stats() : null,
                http ? httpServer.stats() : null,
                circuitBreaker ? circuitBreakerService.stats() : null,
                script ? scriptService.stats() : null,
                discoveryStats ? discovery.stats() : null,
                ingest ? ingestService.getPipelineExecutionService().stats() : null
        );
    }

    public IngestService getIngestService() {
        return ingestService;
    }

    @Override
    public void close() throws IOException {
        indicesService.close();
    }
}<|MERGE_RESOLUTION|>--- conflicted
+++ resolved
@@ -21,8 +21,6 @@
 
 import java.io.Closeable;
 import java.io.IOException;
-import java.util.HashMap;
-import java.util.Map;
 
 import org.elasticsearch.Build;
 import org.elasticsearch.Version;
@@ -68,14 +66,8 @@
     @Inject
     public NodeService(Settings settings, ThreadPool threadPool, MonitorService monitorService, Discovery discovery,
                        TransportService transportService, IndicesService indicesService, PluginsService pluginService,
-<<<<<<< HEAD
                        CircuitBreakerService circuitBreakerService, ScriptService scriptService, @Nullable HttpServer httpServer,
                        IngestService ingestService, ClusterService clusterService, SettingsFilter settingsFilter) {
-=======
-                       CircuitBreakerService circuitBreakerService, @Nullable HttpServer httpServer,
-                       ProcessorsRegistry.Builder processorsRegistryBuilder, ClusterService clusterService,
-                       SettingsFilter settingsFilter) {
->>>>>>> a8020b1b
         super(settings);
         this.threadPool = threadPool;
         this.monitorService = monitorService;
@@ -90,29 +82,6 @@
         this.scriptService = scriptService;
         clusterService.add(ingestService.getPipelineStore());
         clusterService.add(ingestService.getPipelineExecutionService());
-    }
-
-<<<<<<< HEAD
-    public NodeInfo info() {
-        return new NodeInfo(Version.CURRENT, Build.CURRENT, discovery.localNode(),
-                settings,
-                monitorService.osService().info(),
-                monitorService.processService().info(),
-                monitorService.jvmService().info(),
-                threadPool.info(),
-                transportService.info(),
-                httpServer == null ? null : httpServer.info(),
-                pluginService == null ? null : pluginService.info(),
-                ingestService == null ? null : ingestService.info(),
-                indicesService.getTotalIndexingBufferBytes()
-        );
-=======
-    // can not use constructor injection or there will be a circular dependency
-    @Inject(optional = true)
-    public void setScriptService(ScriptService scriptService) {
-        this.scriptService = scriptService;
-        this.ingestService.buildProcessorsFactoryRegistry(scriptService, clusterService);
->>>>>>> a8020b1b
     }
 
     public NodeInfo info(boolean settings, boolean os, boolean process, boolean jvm, boolean threadPool,
