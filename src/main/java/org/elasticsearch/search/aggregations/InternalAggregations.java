/*
 * Licensed to Elasticsearch under one or more contributor
 * license agreements. See the NOTICE file distributed with
 * this work for additional information regarding copyright
 * ownership. Elasticsearch licenses this file to you under
 * the Apache License, Version 2.0 (the "License"); you may
 * not use this file except in compliance with the License.
 * You may obtain a copy of the License at
 *
 *    http://www.apache.org/licenses/LICENSE-2.0
 *
 * Unless required by applicable law or agreed to in writing,
 * software distributed under the License is distributed on an
 * "AS IS" BASIS, WITHOUT WARRANTIES OR CONDITIONS OF ANY
 * KIND, either express or implied.  See the License for the
 * specific language governing permissions and limitations
 * under the License.
 */
package org.elasticsearch.search.aggregations;

import com.google.common.base.Function;
import com.google.common.collect.ImmutableList;
import com.google.common.collect.ImmutableMap;
import com.google.common.collect.Iterators;
import com.google.common.collect.Lists;
import com.google.common.collect.Maps;

import org.elasticsearch.ElasticsearchIllegalArgumentException;
import org.elasticsearch.common.bytes.BytesReference;
import org.elasticsearch.common.io.stream.StreamInput;
import org.elasticsearch.common.io.stream.StreamOutput;
import org.elasticsearch.common.io.stream.Streamable;
import org.elasticsearch.common.xcontent.ToXContent;
import org.elasticsearch.common.xcontent.XContentBuilder;
import org.elasticsearch.common.xcontent.XContentBuilderString;
import org.elasticsearch.search.aggregations.InternalAggregation.ReduceContext;
import org.elasticsearch.search.aggregations.support.AggregationPath;

import java.io.IOException;
import java.util.ArrayList;
import java.util.HashMap;
import java.util.Iterator;
import java.util.List;
import java.util.Map;

import static com.google.common.collect.Maps.newHashMap;

/**
 * An internal implementation of {@link Aggregations}.
 */
public class InternalAggregations implements Aggregations, ToXContent, Streamable {

    public final static InternalAggregations EMPTY = new InternalAggregations();
    private static final Function<InternalAggregation, Aggregation> SUPERTYPE_CAST = new Function<InternalAggregation, Aggregation>() {
        @Override
        public Aggregation apply(InternalAggregation input) {
            return input;
        }
    };

    private List<InternalAggregation> aggregations = ImmutableList.of();

    private Map<String, InternalAggregation> aggregationsAsMap;

    private InternalAggregations() {
    }

    /**
     * Constructs a new addAggregation.
     */
    public InternalAggregations(List<InternalAggregation> aggregations) {
        this.aggregations = aggregations;
    }

    /**
     * Iterates over the {@link Aggregation}s.
     */
    @Override
    public Iterator<Aggregation> iterator() {
        return Iterators.transform(aggregations.iterator(), SUPERTYPE_CAST);
    }

    /**
     * The list of {@link Aggregation}s.
     */
    @Override
    public List<Aggregation> asList() {
        return Lists.transform(aggregations, SUPERTYPE_CAST);
    }

    /**
     * Returns the {@link Aggregation}s keyed by map.
     */
    @Override
    public Map<String, Aggregation> asMap() {
        return getAsMap();
    }

    /**
     * Returns the {@link Aggregation}s keyed by map.
     */
    @Override
    public Map<String, Aggregation> getAsMap() {
        if (aggregationsAsMap == null) {
            Map<String, InternalAggregation> aggregationsAsMap = newHashMap();
            for (InternalAggregation aggregation : aggregations) {
                aggregationsAsMap.put(aggregation.getName(), aggregation);
            }
            this.aggregationsAsMap = aggregationsAsMap;
        }
        return Maps.transformValues(aggregationsAsMap, SUPERTYPE_CAST);
    }

    /**
     * @return the aggregation of the specified name.
     */
    @SuppressWarnings("unchecked")
    @Override
    public <A extends Aggregation> A get(String name) {
        return (A) asMap().get(name);
    }

    @Override
    public Object getProperty(String path) {
        AggregationPath aggPath = AggregationPath.parse(path);
        return getProperty(aggPath.getPathElementsAsStringList());
    }

    public Object getProperty(List<String> path) {
        if (path.isEmpty()) {
            return this;
        }
        String aggName = path.get(0);
        InternalAggregation aggregation = get(aggName);
        if (aggregation == null) {
            throw new ElasticsearchIllegalArgumentException("Cannot find an aggregation named [" + aggName + "]");
        }
        return aggregation.getProperty(path.subList(1, path.size()));
    }

    /**
     * Reduces the given lists of addAggregation.
     *
     * @param aggregationsList  A list of aggregation to reduce
     * @return                  The reduced addAggregation
     */
    public static InternalAggregations reduce(List<InternalAggregations> aggregationsList, ReduceContext context) {
        if (aggregationsList.isEmpty()) {
            return null;
        }

        // first we collect all aggregations of the same type and list them together

        Map<String, List<InternalAggregation>> aggByName = new HashMap<>();
        for (InternalAggregations aggregations : aggregationsList) {
            for (InternalAggregation aggregation : aggregations.aggregations) {
                List<InternalAggregation> aggs = aggByName.get(aggregation.getName());
                if (aggs == null) {
                    aggs = new ArrayList<>(aggregationsList.size());
                    aggByName.put(aggregation.getName(), aggs);
                }
                aggs.add(aggregation);
            }
        }

        // now we can use the first aggregation of each list to handle the reduce of its list

        List<InternalAggregation> reducedAggregations = new ArrayList<>();
        for (Map.Entry<String, List<InternalAggregation>> entry : aggByName.entrySet()) {
            List<InternalAggregation> aggregations = entry.getValue();
            InternalAggregation first = aggregations.get(0); // the list can't be empty as it's created on demand
<<<<<<< HEAD
            reducedAggregations.add(first.reduce(new InternalAggregation.ReduceContext(aggregations, context.bigArrays(), context
                    .scriptService())));
=======
            reducedAggregations.add(first.reduce(aggregations, context));
>>>>>>> fcc09f62
        }
        return new InternalAggregations(reducedAggregations);
    }

    /** The fields required to write this addAggregation to xcontent */
    static class Fields {
        public static final XContentBuilderString AGGREGATIONS = new XContentBuilderString("aggregations");
    }

    @Override
    public XContentBuilder toXContent(XContentBuilder builder, Params params) throws IOException {
        if (aggregations.isEmpty()) {
            return builder;
        }
        builder.startObject(Fields.AGGREGATIONS);
        toXContentInternal(builder, params);
        return builder.endObject();
    }

    /**
     * Directly write all the addAggregation without their bounding object. Used by sub-addAggregation (non top level addAggregation)
     */
    public XContentBuilder toXContentInternal(XContentBuilder builder, Params params) throws IOException {
        for (Aggregation aggregation : aggregations) {
            ((InternalAggregation) aggregation).toXContent(builder, params);
        }
        return builder;
    }

    public static InternalAggregations readAggregations(StreamInput in) throws IOException {
        InternalAggregations result = new InternalAggregations();
        result.readFrom(in);
        return result;
    }

    public static InternalAggregations readOptionalAggregations(StreamInput in) throws IOException {
        return in.readOptionalStreamable(new InternalAggregations());
    }

    @Override
    public void readFrom(StreamInput in) throws IOException {
        int size = in.readVInt();
        if (size == 0) {
            aggregations = ImmutableList.of();
            aggregationsAsMap = ImmutableMap.of();
        } else {
            aggregations = Lists.newArrayListWithCapacity(size);
            for (int i = 0; i < size; i++) {
                BytesReference type = in.readBytesReference();
                InternalAggregation aggregation = AggregationStreams.stream(type).readResult(in);
                aggregations.add(aggregation);
            }
        }
    }

    @Override
    public void writeTo(StreamOutput out) throws IOException {
        out.writeVInt(aggregations.size());
        for (Aggregation aggregation : aggregations) {
            InternalAggregation internal = (InternalAggregation) aggregation;
            out.writeBytesReference(internal.type().stream());
            internal.writeTo(out);
        }
    }

}<|MERGE_RESOLUTION|>--- conflicted
+++ resolved
@@ -169,12 +169,7 @@
         for (Map.Entry<String, List<InternalAggregation>> entry : aggByName.entrySet()) {
             List<InternalAggregation> aggregations = entry.getValue();
             InternalAggregation first = aggregations.get(0); // the list can't be empty as it's created on demand
-<<<<<<< HEAD
-            reducedAggregations.add(first.reduce(new InternalAggregation.ReduceContext(aggregations, context.bigArrays(), context
-                    .scriptService())));
-=======
             reducedAggregations.add(first.reduce(aggregations, context));
->>>>>>> fcc09f62
         }
         return new InternalAggregations(reducedAggregations);
     }
