--- conflicted
+++ resolved
@@ -15,41 +15,11 @@
 /**
  * A holder for entitlements within a single scope.
  */
-<<<<<<< HEAD
-public record Scope(String name, List<Entitlement> entitlements) {
+public record Scope(String moduleName, List<Entitlement> entitlements) {
 
-    public Scope(String name, List<Entitlement> entitlements) {
-        this.name = Objects.requireNonNull(name);
+    public Scope(String moduleName, List<Entitlement> entitlements) {
+        this.moduleName = Objects.requireNonNull(moduleName);
         this.entitlements = List.copyOf(entitlements);
     }
 
-=======
-public class Scope {
-
-    public final String moduleName;
-    public final List<Entitlement> entitlements;
-
-    public Scope(String moduleName, List<Entitlement> entitlements) {
-        this.moduleName = moduleName;
-        this.entitlements = Collections.unmodifiableList(Objects.requireNonNull(entitlements));
-    }
-
-    @Override
-    public boolean equals(Object o) {
-        if (this == o) return true;
-        if (o == null || getClass() != o.getClass()) return false;
-        Scope scope = (Scope) o;
-        return Objects.equals(moduleName, scope.moduleName) && Objects.equals(entitlements, scope.entitlements);
-    }
-
-    @Override
-    public int hashCode() {
-        return Objects.hash(moduleName, entitlements);
-    }
-
-    @Override
-    public String toString() {
-        return "Scope{" + "name='" + moduleName + '\'' + ", entitlements=" + entitlements + '}';
-    }
->>>>>>> a268deeb
 }