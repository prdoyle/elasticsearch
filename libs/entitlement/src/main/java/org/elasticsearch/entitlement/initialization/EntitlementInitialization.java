--- conflicted
+++ resolved
@@ -77,28 +77,6 @@
         );
     }
 
-<<<<<<< HEAD
-=======
-    private static PolicyManager createPolicyManager() {
-        EntitlementBootstrap.BootstrapArgs bootstrapArgs = EntitlementBootstrap.bootstrapArgs();
-        Map<String, Policy> pluginPolicies = bootstrapArgs.pluginPolicies();
-        PathLookup pathLookup = bootstrapArgs.pathLookup();
-
-        FilesEntitlementsValidation.validate(pluginPolicies, pathLookup);
-
-        return new PolicyManager(
-            HardcodedEntitlements.serverPolicy(pathLookup.pidFile(), bootstrapArgs.serverPolicyPatch()),
-            HardcodedEntitlements.agentEntitlements(),
-            pluginPolicies,
-            EntitlementBootstrap.bootstrapArgs().scopeResolver(),
-            EntitlementBootstrap.bootstrapArgs().sourcePaths(),
-            ENTITLEMENTS_MODULE,
-            pathLookup,
-            bootstrapArgs.suppressFailureLogPackages()
-        );
-    }
-
->>>>>>> 13f3864e
     /**
      * If bytecode verification is enabled, ensure these classes get loaded before transforming/retransforming them.
      * For these classes, the order in which we transform and verify them matters. Verification during class transformation is at least an
@@ -151,7 +129,7 @@
             pathLookup
         );
         return new PolicyCheckerImpl(
-            bootstrapArgs.suppressFailureLogClasses(),
+            bootstrapArgs.suppressFailureLogPackages(),
             ENTITLEMENTS_MODULE,
             policyManager,
             bootstrapArgs.pathLookup()
