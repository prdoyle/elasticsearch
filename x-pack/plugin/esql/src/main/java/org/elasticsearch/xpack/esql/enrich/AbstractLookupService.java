/*
 * Copyright Elasticsearch B.V. and/or licensed to Elasticsearch B.V. under one
 * or more contributor license agreements. Licensed under the Elastic License
 * 2.0; you may not use this file except in compliance with the Elastic License
 * 2.0.
 */

package org.elasticsearch.xpack.esql.enrich;

import org.elasticsearch.action.ActionListener;
import org.elasticsearch.action.ActionListenerResponseHandler;
import org.elasticsearch.action.IndicesRequest;
import org.elasticsearch.action.UnavailableShardsException;
import org.elasticsearch.action.support.ChannelActionListener;
import org.elasticsearch.action.support.IndicesOptions;
import org.elasticsearch.cluster.ClusterState;
import org.elasticsearch.cluster.node.DiscoveryNode;
import org.elasticsearch.cluster.routing.ShardIterator;
import org.elasticsearch.cluster.routing.ShardRouting;
import org.elasticsearch.cluster.service.ClusterService;
import org.elasticsearch.common.CheckedBiFunction;
import org.elasticsearch.common.collect.Iterators;
import org.elasticsearch.common.io.stream.StreamInput;
import org.elasticsearch.common.util.BigArrays;
import org.elasticsearch.common.util.concurrent.ThreadContext;
import org.elasticsearch.compute.data.Block;
import org.elasticsearch.compute.data.BlockFactory;
import org.elasticsearch.compute.data.BytesRefBlock;
import org.elasticsearch.compute.data.ElementType;
import org.elasticsearch.compute.data.IntVector;
import org.elasticsearch.compute.data.LocalCircuitBreaker;
import org.elasticsearch.compute.data.LongBlock;
import org.elasticsearch.compute.data.OrdinalBytesRefBlock;
import org.elasticsearch.compute.data.Page;
import org.elasticsearch.compute.lucene.ValuesSourceReaderOperator;
import org.elasticsearch.compute.operator.Driver;
import org.elasticsearch.compute.operator.DriverContext;
import org.elasticsearch.compute.operator.Operator;
import org.elasticsearch.compute.operator.OutputOperator;
import org.elasticsearch.compute.operator.ProjectOperator;
import org.elasticsearch.compute.operator.Warnings;
import org.elasticsearch.compute.operator.lookup.EnrichQuerySourceOperator;
import org.elasticsearch.compute.operator.lookup.MergePositionsOperator;
import org.elasticsearch.compute.operator.lookup.QueryList;
import org.elasticsearch.core.AbstractRefCounted;
import org.elasticsearch.core.Nullable;
import org.elasticsearch.core.RefCounted;
import org.elasticsearch.core.Releasable;
import org.elasticsearch.core.Releasables;
import org.elasticsearch.index.mapper.BlockLoader;
import org.elasticsearch.index.mapper.MappedFieldType;
import org.elasticsearch.index.query.SearchExecutionContext;
import org.elasticsearch.index.shard.ShardId;
import org.elasticsearch.search.SearchService;
import org.elasticsearch.search.internal.AliasFilter;
import org.elasticsearch.search.internal.SearchContext;
import org.elasticsearch.search.internal.ShardSearchRequest;
import org.elasticsearch.tasks.CancellableTask;
import org.elasticsearch.tasks.Task;
import org.elasticsearch.tasks.TaskId;
import org.elasticsearch.threadpool.ThreadPool;
import org.elasticsearch.transport.TransportChannel;
import org.elasticsearch.transport.TransportRequestHandler;
import org.elasticsearch.transport.TransportRequestOptions;
import org.elasticsearch.transport.TransportResponse;
import org.elasticsearch.transport.TransportService;
import org.elasticsearch.xpack.esql.EsqlIllegalArgumentException;
import org.elasticsearch.xpack.esql.core.expression.Alias;
import org.elasticsearch.xpack.esql.core.expression.NamedExpression;
import org.elasticsearch.xpack.esql.core.tree.Source;
import org.elasticsearch.xpack.esql.core.type.DataType;
import org.elasticsearch.xpack.esql.planner.EsPhysicalOperationProviders;
import org.elasticsearch.xpack.esql.planner.PlannerUtils;
import org.elasticsearch.xpack.esql.plugin.EsqlPlugin;

import java.io.IOException;
import java.util.ArrayList;
import java.util.Collections;
import java.util.List;
import java.util.Map;
import java.util.Objects;
import java.util.concurrent.Executor;
import java.util.function.Function;
import java.util.stream.IntStream;

/**
 * {@link AbstractLookupService} performs a {@code LEFT JOIN} for a given input
 * page against another index that <strong>must</strong> have only a single
 * shard.
 * <p>
 *     This registers a {@link TransportRequestHandler} so we can handle requests
 *     to join data that isn't local to the node, but it is much faster if the
 *     data is already local.
 * </p>
 * <p>
 *     The join process spawns a {@link Driver} per incoming page which runs in
 *     two or three stages:
 * </p>
 * <p>
 *     Stage 1: Finding matching document IDs for the input page. This stage is done
 *     by the {@link EnrichQuerySourceOperator}. The output page of this stage is
 *     represented as {@code [DocVector, IntBlock: positions of the input terms]}.
 * </p>
 * <p>
 *     Stage 2: Extracting field values for the matched document IDs. The output page
 *     is represented as
 *     {@code [DocVector, IntBlock: positions, Block: field1, Block: field2,...]}.
 * </p>
 * <p>
 *     Stage 3: Optionally this combines the extracted values based on positions and filling
 *     nulls for positions without matches. This is done by {@link MergePositionsOperator}.
 *     The output page is represented as {@code [Block: field1, Block: field2,...]}.
 * </p>
 * <p>
 *     The {@link Page#getPositionCount()} of the output {@link Page} is  equal to the
 *     {@link Page#getPositionCount()} of the input page. In other words - it returns
 *     the same number of rows that it was sent no matter how many documents match.
 * </p>
 */
public abstract class AbstractLookupService<R extends AbstractLookupService.Request, T extends AbstractLookupService.TransportRequest> {
    private final String actionName;
    protected final ClusterService clusterService;
    private final LookupShardContextFactory lookupShardContextFactory;
    protected final TransportService transportService;
    protected final Executor executor;
    private final BigArrays bigArrays;
    private final BlockFactory blockFactory;
    private final LocalCircuitBreaker.SizeSettings localBreakerSettings;
    /**
     * Should output {@link Page pages} be combined into a single resulting page?
     * If this is {@code true} we'll run a {@link MergePositionsOperator} to merge
     * all output Pages into a single result, merging each found document into
     * one row per input row, squashing the fields into multivalued fields. If this
     * is {@code false} then we'll skip this step, and it's up to the caller to
     * figure out what to do with a {@link List} of resulting pages.
     */
    private final boolean mergePages;

    AbstractLookupService(
        String actionName,
        ClusterService clusterService,
        LookupShardContextFactory lookupShardContextFactory,
        TransportService transportService,
        BigArrays bigArrays,
        BlockFactory blockFactory,
        boolean mergePages,
        CheckedBiFunction<StreamInput, BlockFactory, T, IOException> readRequest
    ) {
        this.actionName = actionName;
        this.clusterService = clusterService;
        this.lookupShardContextFactory = lookupShardContextFactory;
        this.transportService = transportService;
        this.executor = transportService.getThreadPool().executor(ThreadPool.Names.SEARCH);
        this.bigArrays = bigArrays;
        this.blockFactory = blockFactory;
        this.localBreakerSettings = new LocalCircuitBreaker.SizeSettings(clusterService.getSettings());
        this.mergePages = mergePages;
        transportService.registerRequestHandler(
            actionName,
            transportService.getThreadPool().executor(EsqlPlugin.ESQL_WORKER_THREAD_POOL_NAME),
            in -> readRequest.apply(in, blockFactory),
            new TransportHandler()
        );
    }

    public ThreadContext getThreadContext() {
        return transportService.getThreadPool().getThreadContext();
    }

    /**
     * Convert a request as sent to {@link #lookupAsync} into a transport request after
     * preflight checks have been performed.
     */
    protected abstract T transportRequest(R request, ShardId shardId);

    /**
     * Build a list of queries to perform inside the actual lookup.
     */
    protected abstract QueryList queryList(T request, SearchExecutionContext context, Block inputBlock, DataType inputDataType);

    /**
     * Build the response.
     */
    protected abstract LookupResponse createLookupResponse(List<Page> resultPages, BlockFactory blockFactory) throws IOException;

    /**
     * Read the response from a {@link StreamInput}.
     */
    protected abstract LookupResponse readLookupResponse(StreamInput in, BlockFactory blockFactory) throws IOException;

    protected static QueryList termQueryList(
        MappedFieldType field,
        SearchExecutionContext searchExecutionContext,
        Block block,
        DataType inputDataType
    ) {
        return switch (inputDataType) {
            case IP -> QueryList.ipTermQueryList(field, searchExecutionContext, (BytesRefBlock) block);
            case DATETIME -> QueryList.dateTermQueryList(field, searchExecutionContext, (LongBlock) block);
            case null, default -> QueryList.rawTermQueryList(field, searchExecutionContext, block);
        };
    }

    /**
     * Perform the actual lookup.
     */
    public final void lookupAsync(R request, CancellableTask parentTask, ActionListener<List<Page>> outListener) {
        ClusterState clusterState = clusterService.state();
<<<<<<< HEAD
        GroupShardsIterator<ShardIterator> shardIterators = clusterService.operationRouting()
            .searchShards(clusterState.projectState(), new String[] { request.index }, Map.of(), "_local");
=======
        List<ShardIterator> shardIterators = clusterService.operationRouting()
            .searchShards(clusterState, new String[] { request.index }, Map.of(), "_local");
>>>>>>> 0cf42f23
        if (shardIterators.size() != 1) {
            outListener.onFailure(new EsqlIllegalArgumentException("target index {} has more than one shard", request.index));
            return;
        }
        ShardIterator shardIt = shardIterators.get(0);
        ShardRouting shardRouting = shardIt.nextOrNull();
        ShardId shardId = shardIt.shardId();
        if (shardRouting == null) {
            outListener.onFailure(new UnavailableShardsException(shardId, "target index is not available"));
            return;
        }
        DiscoveryNode targetNode = clusterState.nodes().get(shardRouting.currentNodeId());
        T transportRequest = transportRequest(request, shardId);
        // TODO: handle retry and avoid forking for the local lookup
        sendChildRequest(parentTask, outListener, targetNode, transportRequest);
    }

    protected void sendChildRequest(
        CancellableTask parentTask,
        ActionListener<List<Page>> delegate,
        DiscoveryNode targetNode,
        T transportRequest
    ) {
        transportService.sendChildRequest(
            targetNode,
            actionName,
            transportRequest,
            parentTask,
            TransportRequestOptions.EMPTY,
            new ActionListenerResponseHandler<>(
                delegate.map(LookupResponse::takePages),
                in -> readLookupResponse(in, blockFactory),
                executor
            )
        );
    }

    private void doLookup(T request, CancellableTask task, ActionListener<List<Page>> listener) {
        Block inputBlock = request.inputPage.getBlock(0);
        if (inputBlock.areAllValuesNull()) {
            List<Page> nullResponse = mergePages
                ? List.of(createNullResponse(request.inputPage.getPositionCount(), request.extractFields))
                : List.of();
            listener.onResponse(nullResponse);
            return;
        }
        final List<Releasable> releasables = new ArrayList<>(6);
        boolean started = false;
        try {
            LookupShardContext shardContext = lookupShardContextFactory.create(request.shardId);
            releasables.add(shardContext.release);
            final LocalCircuitBreaker localBreaker = new LocalCircuitBreaker(
                blockFactory.breaker(),
                localBreakerSettings.overReservedBytes(),
                localBreakerSettings.maxOverReservedBytes()
            );
            releasables.add(localBreaker);
            final DriverContext driverContext = new DriverContext(bigArrays, blockFactory.newChildFactory(localBreaker));
            final ElementType[] mergingTypes = new ElementType[request.extractFields.size()];
            for (int i = 0; i < request.extractFields.size(); i++) {
                mergingTypes[i] = PlannerUtils.toElementType(request.extractFields.get(i).dataType());
            }
            final int[] mergingChannels = IntStream.range(0, request.extractFields.size()).map(i -> i + 2).toArray();
            final Operator finishPages;
            final OrdinalBytesRefBlock ordinalsBytesRefBlock;
            if (mergePages  // TODO fix this optimization for Lookup.
                && inputBlock instanceof BytesRefBlock bytesRefBlock
                && (ordinalsBytesRefBlock = bytesRefBlock.asOrdinals()) != null) {

                inputBlock = ordinalsBytesRefBlock.getDictionaryVector().asBlock();
                var selectedPositions = ordinalsBytesRefBlock.getOrdinalsBlock();
                finishPages = new MergePositionsOperator(1, mergingChannels, mergingTypes, selectedPositions, driverContext.blockFactory());
            } else {
                if (mergePages) {
                    try (var selectedPositions = IntVector.range(0, inputBlock.getPositionCount(), blockFactory).asBlock()) {
                        finishPages = new MergePositionsOperator(
                            1,
                            mergingChannels,
                            mergingTypes,
                            selectedPositions,
                            driverContext.blockFactory()
                        );
                    }
                } else {
                    finishPages = dropDocBlockOperator(request.extractFields);
                }
            }
            releasables.add(finishPages);
            QueryList queryList = queryList(request, shardContext.executionContext, inputBlock, request.inputDataType);
            var warnings = Warnings.createWarnings(
                DriverContext.WarningsMode.COLLECT,
                request.source.source().getLineNumber(),
                request.source.source().getColumnNumber(),
                request.source.text()
            );
            var queryOperator = new EnrichQuerySourceOperator(
                driverContext.blockFactory(),
                EnrichQuerySourceOperator.DEFAULT_MAX_PAGE_SIZE,
                queryList,
                shardContext.context.searcher().getIndexReader(),
                warnings
            );
            releasables.add(queryOperator);
            var extractFieldsOperator = extractFieldsOperator(shardContext.context, driverContext, request.extractFields);
            releasables.add(extractFieldsOperator);

            /*
             * Collect all result Pages in a synchronizedList mostly out of paranoia. We'll
             * be collecting these results in the Driver thread and reading them in its
             * completion listener which absolutely happens-after the insertions. So,
             * technically, we don't need synchronization here. But we're doing it anyway
             * because the list will never grow mega large.
             */
            List<Page> collectedPages = Collections.synchronizedList(new ArrayList<>());
            OutputOperator outputOperator = new OutputOperator(List.of(), Function.identity(), collectedPages::add);
            releasables.add(outputOperator);
            Driver driver = new Driver(
                "enrich-lookup:" + request.sessionId,
                "enrich",
                System.currentTimeMillis(),
                System.nanoTime(),
                driverContext,
                request::toString,
                queryOperator,
                List.of(extractFieldsOperator, finishPages),
                outputOperator,
                Driver.DEFAULT_STATUS_INTERVAL,
                Releasables.wrap(shardContext.release, localBreaker)
            );
            task.addListener(() -> {
                String reason = Objects.requireNonNullElse(task.getReasonCancelled(), "task was cancelled");
                driver.cancel(reason);
            });
            var threadContext = transportService.getThreadPool().getThreadContext();
            Driver.start(threadContext, executor, driver, Driver.DEFAULT_MAX_ITERATIONS, new ActionListener<Void>() {
                @Override
                public void onResponse(Void unused) {
                    List<Page> out = collectedPages;
                    if (mergePages && out.isEmpty()) {
                        out = List.of(createNullResponse(request.inputPage.getPositionCount(), request.extractFields));
                    }
                    listener.onResponse(out);
                }

                @Override
                public void onFailure(Exception e) {
                    Releasables.closeExpectNoException(Releasables.wrap(() -> Iterators.map(collectedPages.iterator(), p -> () -> {
                        p.allowPassingToDifferentDriver();
                        p.releaseBlocks();
                    })));
                    listener.onFailure(e);
                }
            });
            started = true;
        } catch (Exception e) {
            listener.onFailure(e);
        } finally {
            if (started == false) {
                Releasables.close(releasables);
            }
        }
    }

    private static Operator extractFieldsOperator(
        EsPhysicalOperationProviders.ShardContext shardContext,
        DriverContext driverContext,
        List<NamedExpression> extractFields
    ) {
        List<ValuesSourceReaderOperator.FieldInfo> fields = new ArrayList<>(extractFields.size());
        for (NamedExpression extractField : extractFields) {
            BlockLoader loader = shardContext.blockLoader(
                extractField instanceof Alias a ? ((NamedExpression) a.child()).name() : extractField.name(),
                extractField.dataType() == DataType.UNSUPPORTED,
                MappedFieldType.FieldExtractPreference.NONE
            );
            fields.add(
                new ValuesSourceReaderOperator.FieldInfo(
                    extractField.name(),
                    PlannerUtils.toElementType(extractField.dataType()),
                    shardIdx -> {
                        if (shardIdx != 0) {
                            throw new IllegalStateException("only one shard");
                        }
                        return loader;
                    }
                )
            );
        }
        return new ValuesSourceReaderOperator(
            driverContext.blockFactory(),
            fields,
            List.of(new ValuesSourceReaderOperator.ShardContext(shardContext.searcher().getIndexReader(), shardContext::newSourceLoader)),
            0
        );
    }

    /**
     * Drop just the first block, keeping the remaining.
     */
    private Operator dropDocBlockOperator(List<NamedExpression> extractFields) {
        int end = extractFields.size() + 1;
        List<Integer> projection = new ArrayList<>(end);
        for (int i = 1; i <= end; i++) {
            projection.add(i);
        }
        return new ProjectOperator(projection);
    }

    private Page createNullResponse(int positionCount, List<NamedExpression> extractFields) {
        final Block[] blocks = new Block[extractFields.size()];
        try {
            for (int i = 0; i < extractFields.size(); i++) {
                blocks[i] = blockFactory.newConstantNullBlock(positionCount);
            }
            return new Page(blocks);
        } finally {
            if (blocks[blocks.length - 1] == null) {
                Releasables.close(blocks);
            }
        }
    }

    private class TransportHandler implements TransportRequestHandler<T> {
        @Override
        public void messageReceived(T request, TransportChannel channel, Task task) {
            request.incRef();
            ActionListener<LookupResponse> listener = ActionListener.runBefore(new ChannelActionListener<>(channel), request::decRef);
            doLookup(
                request,
                (CancellableTask) task,
                listener.delegateFailureAndWrap(
                    (l, resultPages) -> ActionListener.respondAndRelease(l, createLookupResponse(resultPages, blockFactory))
                )
            );
        }
    }

    abstract static class Request {
        final String sessionId;
        final String index;
        final DataType inputDataType;
        final Page inputPage;
        final List<NamedExpression> extractFields;
        final Source source;

        Request(
            String sessionId,
            String index,
            DataType inputDataType,
            Page inputPage,
            List<NamedExpression> extractFields,
            Source source
        ) {
            this.sessionId = sessionId;
            this.index = index;
            this.inputDataType = inputDataType;
            this.inputPage = inputPage;
            this.extractFields = extractFields;
            this.source = source;
        }
    }

    abstract static class TransportRequest extends org.elasticsearch.transport.TransportRequest implements IndicesRequest {
        final String sessionId;
        final ShardId shardId;
        /**
         * For mixed clusters with nodes &lt;8.14, this will be null.
         */
        @Nullable
        final DataType inputDataType;
        final Page inputPage;
        final List<NamedExpression> extractFields;
        final Source source;
        // TODO: Remove this workaround once we have Block RefCount
        final Page toRelease;
        final RefCounted refs = AbstractRefCounted.of(this::releasePage);

        TransportRequest(
            String sessionId,
            ShardId shardId,
            DataType inputDataType,
            Page inputPage,
            Page toRelease,
            List<NamedExpression> extractFields,
            Source source
        ) {
            this.sessionId = sessionId;
            this.shardId = shardId;
            this.inputDataType = inputDataType;
            this.inputPage = inputPage;
            this.toRelease = toRelease;
            this.extractFields = extractFields;
            this.source = source;
        }

        @Override
        public final String[] indices() {
            return new String[] { shardId.getIndexName() };
        }

        @Override
        public final IndicesOptions indicesOptions() {
            return IndicesOptions.strictSingleIndexNoExpandForbidClosed();
        }

        @Override
        public final Task createTask(long id, String type, String action, TaskId parentTaskId, Map<String, String> headers) {
            return new CancellableTask(id, type, action, "", parentTaskId, headers) {
                @Override
                public String getDescription() {
                    return this.toString();
                }
            };
        }

        private void releasePage() {
            if (toRelease != null) {
                Releasables.closeExpectNoException(toRelease::releaseBlocks);
            }
        }

        @Override
        public final void incRef() {
            refs.incRef();
        }

        @Override
        public final boolean tryIncRef() {
            return refs.tryIncRef();
        }

        @Override
        public final boolean decRef() {
            return refs.decRef();
        }

        @Override
        public final boolean hasReferences() {
            return refs.hasReferences();
        }

        @Override
        public final String toString() {
            return "LOOKUP("
                + " session="
                + sessionId
                + " ,shard="
                + shardId
                + " ,input_type="
                + inputDataType
                + " ,extract_fields="
                + extractFields
                + " ,positions="
                + inputPage.getPositionCount()
                + extraDescription()
                + ")";
        }

        protected abstract String extraDescription();
    }

    abstract static class LookupResponse extends TransportResponse {
        private final RefCounted refs = AbstractRefCounted.of(this::release);
        protected final BlockFactory blockFactory;
        protected long reservedBytes = 0;

        LookupResponse(BlockFactory blockFactory) {
            this.blockFactory = blockFactory;
        }

        protected abstract List<Page> takePages();

        private void release() {
            blockFactory.breaker().addWithoutBreaking(-reservedBytes);
            innerRelease();
        }

        protected abstract void innerRelease();

        @Override
        public void incRef() {
            refs.incRef();
        }

        @Override
        public boolean tryIncRef() {
            return refs.tryIncRef();
        }

        @Override
        public boolean decRef() {
            return refs.decRef();
        }

        @Override
        public boolean hasReferences() {
            return refs.hasReferences();
        }
    }

    /**
     * Create a {@link LookupShardContext} for a locally allocated {@link ShardId}.
     */
    public interface LookupShardContextFactory {
        LookupShardContext create(ShardId shardId) throws IOException;

        static LookupShardContextFactory fromSearchService(SearchService searchService) {
            return shardId -> {
                ShardSearchRequest shardSearchRequest = new ShardSearchRequest(shardId, 0, AliasFilter.EMPTY);
                return LookupShardContext.fromSearchContext(
                    searchService.createSearchContext(shardSearchRequest, SearchService.NO_TIMEOUT)
                );
            };
        }
    }

    /**
     * {@link AbstractLookupService} uses this to power the queries and field loading that
     * it needs to perform to actually do the lookup.
     */
    public record LookupShardContext(
        EsPhysicalOperationProviders.ShardContext context,
        SearchExecutionContext executionContext,
        Releasable release
    ) {
        public static LookupShardContext fromSearchContext(SearchContext context) {
            return new LookupShardContext(
                new EsPhysicalOperationProviders.DefaultShardContext(
                    0,
                    context.getSearchExecutionContext(),
                    context.request().getAliasFilter()
                ),
                context.getSearchExecutionContext(),
                context
            );
        }
    }
}<|MERGE_RESOLUTION|>--- conflicted
+++ resolved
@@ -206,13 +206,8 @@
      */
     public final void lookupAsync(R request, CancellableTask parentTask, ActionListener<List<Page>> outListener) {
         ClusterState clusterState = clusterService.state();
-<<<<<<< HEAD
-        GroupShardsIterator<ShardIterator> shardIterators = clusterService.operationRouting()
+        List<ShardIterator> shardIterators = clusterService.operationRouting()
             .searchShards(clusterState.projectState(), new String[] { request.index }, Map.of(), "_local");
-=======
-        List<ShardIterator> shardIterators = clusterService.operationRouting()
-            .searchShards(clusterState, new String[] { request.index }, Map.of(), "_local");
->>>>>>> 0cf42f23
         if (shardIterators.size() != 1) {
             outListener.onFailure(new EsqlIllegalArgumentException("target index {} has more than one shard", request.index));
             return;
